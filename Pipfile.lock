{
    "_meta": {
        "hash": {
<<<<<<< HEAD
            "sha256": "b813e9681acade6077517a4a2e0044e1c35164ac15bd44ef0d5483dd957e4b6c"
=======
            "sha256": "c6a8936f6380fbde2cf179eefde9d105eb802aaeb5f41f423e7144e863661ab2"
>>>>>>> 9f2ff975
        },
        "pipfile-spec": 6,
        "requires": {
            "python_version": "3.6"
        },
        "sources": [
            {
                "name": "pypi",
                "url": "https://pypi.org/simple",
                "verify_ssl": true
            }
        ]
    },
    "default": {
        "astroid": {
            "hashes": [
                "sha256:98c665ad84d10b18318c5ab7c3d203fe11714cbad2a4aef4f44651f415392754",
                "sha256:b7546ffdedbf7abcfbff93cd1de9e9980b1ef744852689decc5aeada324238c6"
            ],
            "version": "==2.3.1"
        },
        "collect-stata": {
            "editable": true,
            "path": "."
        },
        "isort": {
            "hashes": [
                "sha256:54da7e92468955c4fceacd0c86bd0ec997b0e1ee80d97f67c35a78b719dccab1",
                "sha256:6e811fcb295968434526407adb8796944f1988c5b65e8139058f2014cbe100fd"
            ],
            "version": "==4.3.21"
        },
        "lazy-object-proxy": {
            "hashes": [
                "sha256:02b260c8deb80db09325b99edf62ae344ce9bc64d68b7a634410b8e9a568edbf",
                "sha256:18f9c401083a4ba6e162355873f906315332ea7035803d0fd8166051e3d402e3",
                "sha256:1f2c6209a8917c525c1e2b55a716135ca4658a3042b5122d4e3413a4030c26ce",
                "sha256:2f06d97f0ca0f414f6b707c974aaf8829c2292c1c497642f63824119d770226f",
                "sha256:616c94f8176808f4018b39f9638080ed86f96b55370b5a9463b2ee5c926f6c5f",
                "sha256:63b91e30ef47ef68a30f0c3c278fbfe9822319c15f34b7538a829515b84ca2a0",
                "sha256:77b454f03860b844f758c5d5c6e5f18d27de899a3db367f4af06bec2e6013a8e",
                "sha256:83fe27ba321e4cfac466178606147d3c0aa18e8087507caec78ed5a966a64905",
                "sha256:84742532d39f72df959d237912344d8a1764c2d03fe58beba96a87bfa11a76d8",
                "sha256:874ebf3caaf55a020aeb08acead813baf5a305927a71ce88c9377970fe7ad3c2",
                "sha256:9f5caf2c7436d44f3cec97c2fa7791f8a675170badbfa86e1992ca1b84c37009",
                "sha256:a0c8758d01fcdfe7ae8e4b4017b13552efa7f1197dd7358dc9da0576f9d0328a",
                "sha256:a4def978d9d28cda2d960c279318d46b327632686d82b4917516c36d4c274512",
                "sha256:ad4f4be843dace866af5fc142509e9b9817ca0c59342fdb176ab6ad552c927f5",
                "sha256:ae33dd198f772f714420c5ab698ff05ff900150486c648d29951e9c70694338e",
                "sha256:b4a2b782b8a8c5522ad35c93e04d60e2ba7f7dcb9271ec8e8c3e08239be6c7b4",
                "sha256:c462eb33f6abca3b34cdedbe84d761f31a60b814e173b98ede3c81bb48967c4f",
                "sha256:fd135b8d35dfdcdb984828c84d695937e58cc5f49e1c854eb311c4d6aa03f4f1"
            ],
            "version": "==1.4.2"
        },
        "mccabe": {
            "hashes": [
                "sha256:ab8a6258860da4b6677da4bd2fe5dc2c659cff31b3ee4f7f5d64e79735b80d42",
                "sha256:dd8d182285a0fe56bace7f45b5e7d1a6ebcbf524e8f3bd87eb0f125271b8831f"
            ],
            "version": "==0.6.1"
        },
        "numpy": {
            "hashes": [
                "sha256:05dbfe72684cc14b92568de1bc1f41e5f62b00f714afc9adee42f6311738091f",
                "sha256:0d82cb7271a577529d07bbb05cb58675f2deb09772175fab96dc8de025d8ac05",
                "sha256:10132aa1fef99adc85a905d82e8497a580f83739837d7cbd234649f2e9b9dc58",
                "sha256:12322df2e21f033a60c80319c25011194cd2a21294cc66fee0908aeae2c27832",
                "sha256:16f19b3aa775dddc9814e02a46b8e6ae6a54ed8cf143962b4e53f0471dbd7b16",
                "sha256:3d0b0989dd2d066db006158de7220802899a1e5c8cf622abe2d0bd158fd01c2c",
                "sha256:438a3f0e7b681642898fd7993d38e2bf140a2d1eafaf3e89bb626db7f50db355",
                "sha256:5fd214f482ab53f2cea57414c5fb3e58895b17df6e6f5bca5be6a0bb6aea23bb",
                "sha256:73615d3edc84dd7c4aeb212fa3748fb83217e00d201875a47327f55363cef2df",
                "sha256:7bd355ad7496f4ce1d235e9814ec81ee3d28308d591c067ce92e49f745ba2c2f",
                "sha256:7d077f2976b8f3de08a0dcf5d72083f4af5411e8fddacd662aae27baa2601196",
                "sha256:a4092682778dc48093e8bda8d26ee8360153e2047826f95a3f5eae09f0ae3abf",
                "sha256:b458de8624c9f6034af492372eb2fee41a8e605f03f4732f43fc099e227858b2",
                "sha256:e70fc8ff03a961f13363c2c95ef8285e0cf6a720f8271836f852cc0fa64e97c8",
                "sha256:ee8e9d7cad5fe6dde50ede0d2e978d81eafeaa6233fb0b8719f60214cf226578",
                "sha256:f4a4f6aba148858a5a5d546a99280f71f5ee6ec8182a7d195af1a914195b21a2"
            ],
            "version": "==1.17.2"
        },
        "pandas": {
            "hashes": [
                "sha256:18d91a9199d1dfaa01ad645f7540370ba630bdcef09daaf9edf45b4b1bca0232",
                "sha256:3f26e5da310a0c0b83ea50da1fd397de2640b02b424aa69be7e0784228f656c9",
                "sha256:4182e32f4456d2c64619e97c58571fa5ca0993d1e8c2d9ca44916185e1726e15",
                "sha256:426e590e2eb0e60f765271d668a30cf38b582eaae5ec9b31229c8c3c10c5bc21",
                "sha256:5eb934a8f0dc358f0e0cdf314072286bbac74e4c124b64371395e94644d5d919",
                "sha256:717928808043d3ea55b9bcde636d4a52d2236c246f6df464163a66ff59980ad8",
                "sha256:8145f97c5ed71827a6ec98ceaef35afed1377e2d19c4078f324d209ff253ecb5",
                "sha256:8744c84c914dcc59cbbb2943b32b7664df1039d99e834e1034a3372acb89ea4d",
                "sha256:c1ac1d9590d0c9314ebf01591bd40d4c03d710bfc84a3889e5263c97d7891dee",
                "sha256:cb2e197b7b0687becb026b84d3c242482f20cbb29a9981e43604eb67576da9f6",
                "sha256:d4001b71ad2c9b84ff18b182cea22b7b6cbf624216da3ea06fb7af28d1f93165",
                "sha256:d8930772adccb2882989ab1493fa74bd87d47c8ac7417f5dd3dd834ba8c24dc9",
                "sha256:dfbb0173ee2399bc4ed3caf2d236e5c0092f948aafd0a15fbe4a0e77ee61a958",
                "sha256:eebfbba048f4fa8ac711b22c78516e16ff8117d05a580e7eeef6b0c2be554c18",
                "sha256:f1b21bc5cf3dbea53d33615d1ead892dfdae9d7052fa8898083bec88be20dcd2"
            ],
            "version": "==0.25.1"
<<<<<<< HEAD
        },
        "pylint": {
            "hashes": [
                "sha256:7edbae11476c2182708063ac387a8f97c760d9cfe36a5ede0ca996f90cf346c8",
                "sha256:844ce067788028c1a35086a5c66bc5e599ddd851841c41d6ee1623b36774d9f2"
            ],
            "index": "pypi",
            "version": "==2.4.2"
=======
>>>>>>> 9f2ff975
        },
        "python-dateutil": {
            "hashes": [
                "sha256:7e6584c74aeed623791615e26efd690f29817a27c73085b78e4bad02493df2fb",
                "sha256:c89805f6f4d64db21ed966fda138f8a5ed7a4fdbc1a8ee329ce1b74e3c74da9e"
            ],
            "version": "==2.8.0"
        },
        "pytz": {
            "hashes": [
                "sha256:26c0b32e437e54a18161324a2fca3c4b9846b74a8dccddd843113109e1116b32",
                "sha256:c894d57500a4cd2d5c71114aaab77dbab5eabd9022308ce5ac9bb93a60a6f0c7"
            ],
            "version": "==2019.2"
        },
        "six": {
            "hashes": [
                "sha256:3350809f0555b11f552448330d0b52d5f24c91a322ea4a15ef22629740f3761c",
                "sha256:d16a0141ec1a18405cd4ce8b4613101da75da0e9a7aec5bdd4fa804d0e0eba73"
            ],
            "version": "==1.12.0"
        },
        "typed-ast": {
            "hashes": [
                "sha256:18511a0b3e7922276346bcb47e2ef9f38fb90fd31cb9223eed42c85d1312344e",
                "sha256:262c247a82d005e43b5b7f69aff746370538e176131c32dda9cb0f324d27141e",
                "sha256:2b907eb046d049bcd9892e3076c7a6456c93a25bebfe554e931620c90e6a25b0",
                "sha256:354c16e5babd09f5cb0ee000d54cfa38401d8b8891eefa878ac772f827181a3c",
                "sha256:4e0b70c6fc4d010f8107726af5fd37921b666f5b31d9331f0bd24ad9a088e631",
                "sha256:630968c5cdee51a11c05a30453f8cd65e0cc1d2ad0d9192819df9978984529f4",
                "sha256:66480f95b8167c9c5c5c87f32cf437d585937970f3fc24386f313a4c97b44e34",
                "sha256:71211d26ffd12d63a83e079ff258ac9d56a1376a25bc80b1cdcdf601b855b90b",
                "sha256:95bd11af7eafc16e829af2d3df510cecfd4387f6453355188342c3e79a2ec87a",
                "sha256:bc6c7d3fa1325a0c6613512a093bc2a2a15aeec350451cbdf9e1d4bffe3e3233",
                "sha256:cc34a6f5b426748a507dd5d1de4c1978f2eb5626d51326e43280941206c209e1",
                "sha256:d755f03c1e4a51e9b24d899561fec4ccaf51f210d52abdf8c07ee2849b212a36",
                "sha256:d7c45933b1bdfaf9f36c579671fec15d25b06c8398f113dab64c18ed1adda01d",
                "sha256:d896919306dd0aa22d0132f62a1b78d11aaf4c9fc5b3410d3c666b818191630a",
                "sha256:ffde2fbfad571af120fcbfbbc61c72469e72f550d676c3342492a9dfdefb8f12"
            ],
            "markers": "implementation_name == 'cpython' and python_version < '3.8'",
            "version": "==1.4.0"
        },
        "wrapt": {
            "hashes": [
                "sha256:565a021fd19419476b9362b05eeaa094178de64f8361e44468f9e9d7843901e1"
            ],
            "version": "==1.11.2"
        }
    },
    "develop": {
        "appdirs": {
            "hashes": [
                "sha256:9e5896d1372858f8dd3344faf4e5014d21849c756c8d5701f78f8a103b372d92",
                "sha256:d8b24664561d0d34ddfaec54636d502d7cea6e29c3eaf68f3df6180863e2166e"
            ],
            "version": "==1.4.3"
        },
        "aspy.yaml": {
            "hashes": [
                "sha256:463372c043f70160a9ec950c3f1e4c3a82db5fca01d334b6bc89c7164d744bdc",
                "sha256:e7c742382eff2caed61f87a39d13f99109088e5e93f04d76eb8d4b28aa143f45"
            ],
            "version": "==1.3.0"
        },
        "astroid": {
            "hashes": [
                "sha256:98c665ad84d10b18318c5ab7c3d203fe11714cbad2a4aef4f44651f415392754",
                "sha256:b7546ffdedbf7abcfbff93cd1de9e9980b1ef744852689decc5aeada324238c6"
            ],
            "version": "==2.3.1"
        },
        "atomicwrites": {
            "hashes": [
                "sha256:03472c30eb2c5d1ba9227e4c2ca66ab8287fbfbbda3888aa93dc2e28fc6811b4",
                "sha256:75a9445bac02d8d058d5e1fe689654ba5a6556a1dfd8ce6ec55a0ed79866cfa6"
            ],
            "version": "==1.3.0"
        },
        "attrs": {
            "hashes": [
                "sha256:ec20e7a4825331c1b5ebf261d111e16fa9612c1f7a5e1f884f12bd53a664dfd2",
                "sha256:f913492e1663d3c36f502e5e9ba6cd13cf19d7fab50aa13239e420fef95e1396"
            ],
            "version": "==19.2.0"
        },
        "black": {
            "hashes": [
                "sha256:09a9dcb7c46ed496a9850b76e4e825d6049ecd38b611f1224857a79bd985a8cf",
                "sha256:68950ffd4d9169716bcb8719a56c07a2f4485354fec061cdd5910aa07369731c"
            ],
            "index": "pypi",
            "version": "==19.3b0"
        },
        "cfgv": {
            "hashes": [
                "sha256:edb387943b665bf9c434f717bf630fa78aecd53d5900d2e05da6ad6048553144",
                "sha256:fbd93c9ab0a523bf7daec408f3be2ed99a980e20b2d19b50fc184ca6b820d289"
            ],
            "version": "==2.0.1"
        },
        "click": {
            "hashes": [
                "sha256:2335065e6395b9e67ca716de5f7526736bfa6ceead690adf616d925bdc622b13",
                "sha256:5b94b49521f6456670fdb30cd82a4eca9412788a93fa6dd6df72c94d5a8ff2d7"
            ],
            "version": "==7.0"
        },
        "coverage": {
            "hashes": [
                "sha256:08907593569fe59baca0bf152c43f3863201efb6113ecb38ce7e97ce339805a6",
                "sha256:0be0f1ed45fc0c185cfd4ecc19a1d6532d72f86a2bac9de7e24541febad72650",
                "sha256:141f08ed3c4b1847015e2cd62ec06d35e67a3ac185c26f7635f4406b90afa9c5",
                "sha256:19e4df788a0581238e9390c85a7a09af39c7b539b29f25c89209e6c3e371270d",
                "sha256:23cc09ed395b03424d1ae30dcc292615c1372bfba7141eb85e11e50efaa6b351",
                "sha256:245388cda02af78276b479f299bbf3783ef0a6a6273037d7c60dc73b8d8d7755",
                "sha256:331cb5115673a20fb131dadd22f5bcaf7677ef758741312bee4937d71a14b2ef",
                "sha256:386e2e4090f0bc5df274e720105c342263423e77ee8826002dcffe0c9533dbca",
                "sha256:3a794ce50daee01c74a494919d5ebdc23d58873747fa0e288318728533a3e1ca",
                "sha256:60851187677b24c6085248f0a0b9b98d49cba7ecc7ec60ba6b9d2e5574ac1ee9",
                "sha256:63a9a5fc43b58735f65ed63d2cf43508f462dc49857da70b8980ad78d41d52fc",
                "sha256:6b62544bb68106e3f00b21c8930e83e584fdca005d4fffd29bb39fb3ffa03cb5",
                "sha256:6ba744056423ef8d450cf627289166da65903885272055fb4b5e113137cfa14f",
                "sha256:7494b0b0274c5072bddbfd5b4a6c6f18fbbe1ab1d22a41e99cd2d00c8f96ecfe",
                "sha256:826f32b9547c8091679ff292a82aca9c7b9650f9fda3e2ca6bf2ac905b7ce888",
                "sha256:93715dffbcd0678057f947f496484e906bf9509f5c1c38fc9ba3922893cda5f5",
                "sha256:9a334d6c83dfeadae576b4d633a71620d40d1c379129d587faa42ee3e2a85cce",
                "sha256:af7ed8a8aa6957aac47b4268631fa1df984643f07ef00acd374e456364b373f5",
                "sha256:bf0a7aed7f5521c7ca67febd57db473af4762b9622254291fbcbb8cd0ba5e33e",
                "sha256:bf1ef9eb901113a9805287e090452c05547578eaab1b62e4ad456fcc049a9b7e",
                "sha256:c0afd27bc0e307a1ffc04ca5ec010a290e49e3afbe841c5cafc5c5a80ecd81c9",
                "sha256:dd579709a87092c6dbee09d1b7cfa81831040705ffa12a1b248935274aee0437",
                "sha256:df6712284b2e44a065097846488f66840445eb987eb81b3cc6e4149e7b6982e1",
                "sha256:e07d9f1a23e9e93ab5c62902833bf3e4b1f65502927379148b6622686223125c",
                "sha256:e2ede7c1d45e65e209d6093b762e98e8318ddeff95317d07a27a2140b80cfd24",
                "sha256:e4ef9c164eb55123c62411f5936b5c2e521b12356037b6e1c2617cef45523d47",
                "sha256:eca2b7343524e7ba246cab8ff00cab47a2d6d54ada3b02772e908a45675722e2",
                "sha256:eee64c616adeff7db37cc37da4180a3a5b6177f5c46b187894e633f088fb5b28",
                "sha256:ef824cad1f980d27f26166f86856efe11eff9912c4fed97d3804820d43fa550c",
                "sha256:efc89291bd5a08855829a3c522df16d856455297cf35ae827a37edac45f466a7",
                "sha256:fa964bae817babece5aa2e8c1af841bebb6d0b9add8e637548809d040443fee0",
                "sha256:ff37757e068ae606659c28c3bd0d923f9d29a85de79bf25b2b34b148473b5025"
            ],
            "version": "==4.5.4"
        },
        "deepdiff": {
            "hashes": [
                "sha256:1123762580af0904621136d117c8397392a244d3ff0fa0a50de57a7939582476",
                "sha256:6ab13e0cbb627dadc312deaca9bef38de88a737a9bbdbfbe6e3857748219c127"
            ],
            "index": "pypi",
            "version": "==4.0.7"
        },
        "docutils": {
            "hashes": [
                "sha256:6c4f696463b79f1fb8ba0c594b63840ebd41f059e92b31957c46b74a4599b6d0",
                "sha256:9e4d7ecfc600058e07ba661411a2b7de2fd0fafa17d1a7f7361cd47b1175c827",
                "sha256:a2aeea129088da402665e92e0b25b04b073c04b2dce4ab65caaa38b7ce2e1a99"
            ],
            "version": "==0.15.2"
        },
        "identify": {
            "hashes": [
                "sha256:4f1fe9a59df4e80fcb0213086fcf502bc1765a01ea4fe8be48da3b65afd2a017",
                "sha256:d8919589bd2a5f99c66302fec0ef9027b12ae150b0b0213999ad3f695fc7296e"
            ],
            "version": "==1.4.7"
        },
        "importlib-metadata": {
            "hashes": [
                "sha256:aa18d7378b00b40847790e7c27e11673d7fed219354109d0e7b9e5b25dc3ad26",
                "sha256:d5f18a79777f3aa179c145737780282e27b508fc8fd688cb17c7a813e8bd39af"
            ],
            "markers": "python_version < '3.8'",
            "version": "==0.23"
        },
        "importlib-resources": {
            "hashes": [
                "sha256:6e2783b2538bd5a14678284a3962b0660c715e5a0f10243fd5e00a4b5974f50b",
                "sha256:d3279fd0f6f847cced9f7acc19bd3e5df54d34f93a2e7bb5f238f81545787078"
            ],
            "markers": "python_version < '3.7'",
            "version": "==1.0.2"
        },
        "isort": {
            "hashes": [
                "sha256:54da7e92468955c4fceacd0c86bd0ec997b0e1ee80d97f67c35a78b719dccab1",
                "sha256:6e811fcb295968434526407adb8796944f1988c5b65e8139058f2014cbe100fd"
            ],
            "version": "==4.3.21"
        },
        "jsonpickle": {
            "hashes": [
                "sha256:d0c5a4e6cb4e58f6d5406bdded44365c2bcf9c836c4f52910cc9ba7245a59dc2",
                "sha256:d3e922d781b1d0096df2dad89a2e1f47177d7969b596aea806a9d91b4626b29b"
            ],
            "version": "==1.2"
        },
        "jsonschema": {
            "hashes": [
                "sha256:5f9c0a719ca2ce14c5de2fd350a64fd2d13e8539db29836a86adc990bb1a068f",
                "sha256:8d4a2b7b6c2237e0199c8ea1a6d3e05bf118e289ae2b9d7ba444182a2959560d"
            ],
            "index": "pypi",
            "version": "==3.0.2"
        },
        "lazy-object-proxy": {
            "hashes": [
                "sha256:02b260c8deb80db09325b99edf62ae344ce9bc64d68b7a634410b8e9a568edbf",
                "sha256:18f9c401083a4ba6e162355873f906315332ea7035803d0fd8166051e3d402e3",
                "sha256:1f2c6209a8917c525c1e2b55a716135ca4658a3042b5122d4e3413a4030c26ce",
                "sha256:2f06d97f0ca0f414f6b707c974aaf8829c2292c1c497642f63824119d770226f",
                "sha256:616c94f8176808f4018b39f9638080ed86f96b55370b5a9463b2ee5c926f6c5f",
                "sha256:63b91e30ef47ef68a30f0c3c278fbfe9822319c15f34b7538a829515b84ca2a0",
                "sha256:77b454f03860b844f758c5d5c6e5f18d27de899a3db367f4af06bec2e6013a8e",
                "sha256:83fe27ba321e4cfac466178606147d3c0aa18e8087507caec78ed5a966a64905",
                "sha256:84742532d39f72df959d237912344d8a1764c2d03fe58beba96a87bfa11a76d8",
                "sha256:874ebf3caaf55a020aeb08acead813baf5a305927a71ce88c9377970fe7ad3c2",
                "sha256:9f5caf2c7436d44f3cec97c2fa7791f8a675170badbfa86e1992ca1b84c37009",
                "sha256:a0c8758d01fcdfe7ae8e4b4017b13552efa7f1197dd7358dc9da0576f9d0328a",
                "sha256:a4def978d9d28cda2d960c279318d46b327632686d82b4917516c36d4c274512",
                "sha256:ad4f4be843dace866af5fc142509e9b9817ca0c59342fdb176ab6ad552c927f5",
                "sha256:ae33dd198f772f714420c5ab698ff05ff900150486c648d29951e9c70694338e",
                "sha256:b4a2b782b8a8c5522ad35c93e04d60e2ba7f7dcb9271ec8e8c3e08239be6c7b4",
                "sha256:c462eb33f6abca3b34cdedbe84d761f31a60b814e173b98ede3c81bb48967c4f",
                "sha256:fd135b8d35dfdcdb984828c84d695937e58cc5f49e1c854eb311c4d6aa03f4f1"
            ],
            "version": "==1.4.2"
        },
        "mccabe": {
            "hashes": [
                "sha256:ab8a6258860da4b6677da4bd2fe5dc2c659cff31b3ee4f7f5d64e79735b80d42",
                "sha256:dd8d182285a0fe56bace7f45b5e7d1a6ebcbf524e8f3bd87eb0f125271b8831f"
            ],
            "version": "==0.6.1"
        },
        "more-itertools": {
            "hashes": [
                "sha256:409cd48d4db7052af495b09dec721011634af3753ae1ef92d2b32f73a745f832",
                "sha256:92b8c4b06dac4f0611c0729b2f2ede52b2e1bac1ab48f089c7ddc12e26bb60c4"
            ],
            "version": "==7.2.0"
        },
        "mypy": {
            "hashes": [
                "sha256:1d98fd818ad3128a5408148c9e4a5edce6ed6b58cc314283e631dd5d9216527b",
                "sha256:22ee018e8fc212fe601aba65d3699689dd29a26410ef0d2cc1943de7bec7e3ac",
                "sha256:3a24f80776edc706ec8d05329e854d5b9e464cd332e25cde10c8da2da0a0db6c",
                "sha256:42a78944e80770f21609f504ca6c8173f7768043205b5ac51c9144e057dcf879",
                "sha256:4b2b20106973548975f0c0b1112eceb4d77ed0cafe0a231a1318f3b3a22fc795",
                "sha256:591a9625b4d285f3ba69f541c84c0ad9e7bffa7794da3fa0585ef13cf95cb021",
                "sha256:5b4b70da3d8bae73b908a90bb2c387b977e59d484d22c604a2131f6f4397c1a3",
                "sha256:84edda1ffeda0941b2ab38ecf49302326df79947fa33d98cdcfbf8ca9cf0bb23",
                "sha256:b2b83d29babd61b876ae375786960a5374bba0e4aba3c293328ca6ca5dc448dd",
                "sha256:cc4502f84c37223a1a5ab700649b5ab1b5e4d2bf2d426907161f20672a21930b",
                "sha256:e29e24dd6e7f39f200a5bb55dcaa645d38a397dd5a6674f6042ef02df5795046"
            ],
            "index": "pypi",
            "version": "==0.730"
        },
        "mypy-extensions": {
            "hashes": [
                "sha256:a161e3b917053de87dbe469987e173e49fb454eca10ef28b48b384538cc11458"
            ],
            "version": "==0.4.2"
        },
        "nodeenv": {
            "hashes": [
                "sha256:ad8259494cf1c9034539f6cced78a1da4840a4b157e23640bc4a0c0546b0cb7a"
            ],
            "version": "==1.3.3"
        },
        "ordered-set": {
            "hashes": [
                "sha256:a7bfa858748c73b096e43db14eb23e2bc714a503f990c89fac8fab9b0ee79724"
            ],
            "version": "==3.1.1"
        },
        "packaging": {
            "hashes": [
                "sha256:28b924174df7a2fa32c1953825ff29c61e2f5e082343165438812f00d3a7fc47",
                "sha256:d9551545c6d761f3def1677baf08ab2a3ca17c56879e70fecba2fc4dde4ed108"
            ],
            "version": "==19.2"
        },
        "pluggy": {
            "hashes": [
                "sha256:0db4b7601aae1d35b4a033282da476845aa19185c1e6964b25cf324b5e4ec3e6",
                "sha256:fa5fa1622fa6dd5c030e9cad086fa19ef6a0cf6d7a2d12318e10cb49d6d68f34"
            ],
            "version": "==0.13.0"
        },
        "pre-commit": {
            "hashes": [
                "sha256:1d3c0587bda7c4e537a46c27f2c84aa006acc18facf9970bf947df596ce91f3f",
                "sha256:fa78ff96e8e9ac94c748388597693f18b041a181c94a4f039ad20f45287ba44a"
            ],
            "index": "pypi",
            "version": "==1.18.3"
        },
        "py": {
            "hashes": [
                "sha256:64f65755aee5b381cea27766a3a147c3f15b9b6b9ac88676de66ba2ae36793fa",
                "sha256:dc639b046a6e2cff5bbe40194ad65936d6ba360b52b3c3fe1d08a82dd50b5e53"
            ],
            "version": "==1.8.0"
        },
        "pylint": {
            "hashes": [
                "sha256:7edbae11476c2182708063ac387a8f97c760d9cfe36a5ede0ca996f90cf346c8",
                "sha256:844ce067788028c1a35086a5c66bc5e599ddd851841c41d6ee1623b36774d9f2"
            ],
            "index": "pypi",
            "version": "==2.4.2"
        },
        "pyparsing": {
            "hashes": [
                "sha256:6f98a7b9397e206d78cc01df10131398f1c8b8510a2f4d97d9abd82e1aacdd80",
                "sha256:d9338df12903bbf5d65a0e4e87c2161968b10d2e489652bb47001d82a9b028b4"
            ],
            "version": "==2.4.2"
        },
        "pyroma": {
            "hashes": [
                "sha256:54d332f540d4828bc5672b75ccf9e12d4b2f72a42a4f304bcec1c73565aecc26",
                "sha256:6b94feb609e1896579302f0836ef2fad3f17e0557e3ddcd0d76206cd3e366d27"
            ],
            "index": "pypi",
            "version": "==2.5"
        },
        "pyrsistent": {
            "hashes": [
                "sha256:34b47fa169d6006b32e99d4b3c4031f155e6e68ebcc107d6454852e8e0ee6533"
            ],
            "version": "==0.15.4"
        },
        "pytest": {
            "hashes": [
                "sha256:13c1c9b22127a77fc684eee24791efafcef343335d855e3573791c68588fe1a5",
                "sha256:d8ba7be9466f55ef96ba203fc0f90d0cf212f2f927e69186e1353e30bc7f62e5"
            ],
            "index": "pypi",
            "version": "==5.2.0"
        },
        "pytest-cov": {
            "hashes": [
                "sha256:2b097cde81a302e1047331b48cadacf23577e431b61e9c6f49a1170bbe3d3da6",
                "sha256:e00ea4fdde970725482f1f35630d12f074e121a23801aabf2ae154ec6bdd343a"
            ],
            "index": "pypi",
            "version": "==2.7.1"
        },
        "pyyaml": {
            "hashes": [
                "sha256:0113bc0ec2ad727182326b61326afa3d1d8280ae1122493553fd6f4397f33df9",
                "sha256:01adf0b6c6f61bd11af6e10ca52b7d4057dd0be0343eb9283c878cf3af56aee4",
                "sha256:5124373960b0b3f4aa7df1707e63e9f109b5263eca5976c66e08b1c552d4eaf8",
                "sha256:5ca4f10adbddae56d824b2c09668e91219bb178a1eee1faa56af6f99f11bf696",
                "sha256:7907be34ffa3c5a32b60b95f4d95ea25361c951383a894fec31be7252b2b6f34",
                "sha256:7ec9b2a4ed5cad025c2278a1e6a19c011c80a3caaac804fd2d329e9cc2c287c9",
                "sha256:87ae4c829bb25b9fe99cf71fbb2140c448f534e24c998cc60f39ae4f94396a73",
                "sha256:9de9919becc9cc2ff03637872a440195ac4241c80536632fffeb6a1e25a74299",
                "sha256:a5a85b10e450c66b49f98846937e8cfca1db3127a9d5d1e31ca45c3d0bef4c5b",
                "sha256:b0997827b4f6a7c286c01c5f60384d218dca4ed7d9efa945c3e1aa623d5709ae",
                "sha256:b631ef96d3222e62861443cc89d6563ba3eeb816eeb96b2629345ab795e53681",
                "sha256:bf47c0607522fdbca6c9e817a6e81b08491de50f3766a7a0e6a5be7905961b41",
                "sha256:f81025eddd0327c7d4cfe9b62cf33190e1e736cc6e97502b3ec425f574b3e7a8"
            ],
            "version": "==5.1.2"
        },
        "six": {
            "hashes": [
                "sha256:3350809f0555b11f552448330d0b52d5f24c91a322ea4a15ef22629740f3761c",
                "sha256:d16a0141ec1a18405cd4ce8b4613101da75da0e9a7aec5bdd4fa804d0e0eba73"
            ],
            "version": "==1.12.0"
        },
        "toml": {
            "hashes": [
                "sha256:229f81c57791a41d65e399fc06bf0848bab550a9dfd5ed66df18ce5f05e73d5c",
                "sha256:235682dd292d5899d361a811df37e04a8828a5b1da3115886b73cf81ebc9100e"
            ],
            "version": "==0.10.0"
        },
        "typed-ast": {
            "hashes": [
                "sha256:18511a0b3e7922276346bcb47e2ef9f38fb90fd31cb9223eed42c85d1312344e",
                "sha256:262c247a82d005e43b5b7f69aff746370538e176131c32dda9cb0f324d27141e",
                "sha256:2b907eb046d049bcd9892e3076c7a6456c93a25bebfe554e931620c90e6a25b0",
                "sha256:354c16e5babd09f5cb0ee000d54cfa38401d8b8891eefa878ac772f827181a3c",
                "sha256:4e0b70c6fc4d010f8107726af5fd37921b666f5b31d9331f0bd24ad9a088e631",
                "sha256:630968c5cdee51a11c05a30453f8cd65e0cc1d2ad0d9192819df9978984529f4",
                "sha256:66480f95b8167c9c5c5c87f32cf437d585937970f3fc24386f313a4c97b44e34",
                "sha256:71211d26ffd12d63a83e079ff258ac9d56a1376a25bc80b1cdcdf601b855b90b",
                "sha256:95bd11af7eafc16e829af2d3df510cecfd4387f6453355188342c3e79a2ec87a",
                "sha256:bc6c7d3fa1325a0c6613512a093bc2a2a15aeec350451cbdf9e1d4bffe3e3233",
                "sha256:cc34a6f5b426748a507dd5d1de4c1978f2eb5626d51326e43280941206c209e1",
                "sha256:d755f03c1e4a51e9b24d899561fec4ccaf51f210d52abdf8c07ee2849b212a36",
                "sha256:d7c45933b1bdfaf9f36c579671fec15d25b06c8398f113dab64c18ed1adda01d",
                "sha256:d896919306dd0aa22d0132f62a1b78d11aaf4c9fc5b3410d3c666b818191630a",
                "sha256:ffde2fbfad571af120fcbfbbc61c72469e72f550d676c3342492a9dfdefb8f12"
            ],
            "markers": "implementation_name == 'cpython' and python_version < '3.8'",
            "version": "==1.4.0"
        },
        "typing-extensions": {
            "hashes": [
                "sha256:2ed632b30bb54fc3941c382decfd0ee4148f5c591651c9272473fea2c6397d95",
                "sha256:b1edbbf0652660e32ae780ac9433f4231e7339c7f9a8057d0f042fcbcea49b87",
                "sha256:d8179012ec2c620d3791ca6fe2bf7979d979acdbef1fca0bc56b37411db682ed"
            ],
            "version": "==3.7.4"
        },
        "virtualenv": {
            "hashes": [
                "sha256:680af46846662bb38c5504b78bad9ed9e4f3ba2d54f54ba42494fdf94337fe30",
                "sha256:f78d81b62d3147396ac33fc9d77579ddc42cc2a98dd9ea38886f616b33bc7fb2"
            ],
            "version": "==16.7.5"
        },
        "wcwidth": {
            "hashes": [
                "sha256:3df37372226d6e63e1b1e1eda15c594bca98a22d33a23832a90998faa96bc65e",
                "sha256:f4ebe71925af7b40a864553f761ed559b43544f8f71746c2d756c7fe788ade7c"
            ],
            "version": "==0.1.7"
        },
        "wrapt": {
            "hashes": [
                "sha256:565a021fd19419476b9362b05eeaa094178de64f8361e44468f9e9d7843901e1"
            ],
            "version": "==1.11.2"
        },
        "zipp": {
            "hashes": [
                "sha256:3718b1cbcd963c7d4c5511a8240812904164b7f381b647143a89d3b98f9bcd8e",
                "sha256:f06903e9f1f43b12d371004b4ac7b06ab39a44adc747266928ae6debfa7b3335"
            ],
            "version": "==0.6.0"
        }
    }
}<|MERGE_RESOLUTION|>--- conflicted
+++ resolved
@@ -1,11 +1,7 @@
 {
     "_meta": {
         "hash": {
-<<<<<<< HEAD
-            "sha256": "b813e9681acade6077517a4a2e0044e1c35164ac15bd44ef0d5483dd957e4b6c"
-=======
-            "sha256": "c6a8936f6380fbde2cf179eefde9d105eb802aaeb5f41f423e7144e863661ab2"
->>>>>>> 9f2ff975
+            "sha256": "8ec5ad9f37a9bcec58ea864193a597729db1007498f7784a5901d6dc63f47b4a"
         },
         "pipfile-spec": 6,
         "requires": {
@@ -20,53 +16,9 @@
         ]
     },
     "default": {
-        "astroid": {
-            "hashes": [
-                "sha256:98c665ad84d10b18318c5ab7c3d203fe11714cbad2a4aef4f44651f415392754",
-                "sha256:b7546ffdedbf7abcfbff93cd1de9e9980b1ef744852689decc5aeada324238c6"
-            ],
-            "version": "==2.3.1"
-        },
         "collect-stata": {
             "editable": true,
             "path": "."
-        },
-        "isort": {
-            "hashes": [
-                "sha256:54da7e92468955c4fceacd0c86bd0ec997b0e1ee80d97f67c35a78b719dccab1",
-                "sha256:6e811fcb295968434526407adb8796944f1988c5b65e8139058f2014cbe100fd"
-            ],
-            "version": "==4.3.21"
-        },
-        "lazy-object-proxy": {
-            "hashes": [
-                "sha256:02b260c8deb80db09325b99edf62ae344ce9bc64d68b7a634410b8e9a568edbf",
-                "sha256:18f9c401083a4ba6e162355873f906315332ea7035803d0fd8166051e3d402e3",
-                "sha256:1f2c6209a8917c525c1e2b55a716135ca4658a3042b5122d4e3413a4030c26ce",
-                "sha256:2f06d97f0ca0f414f6b707c974aaf8829c2292c1c497642f63824119d770226f",
-                "sha256:616c94f8176808f4018b39f9638080ed86f96b55370b5a9463b2ee5c926f6c5f",
-                "sha256:63b91e30ef47ef68a30f0c3c278fbfe9822319c15f34b7538a829515b84ca2a0",
-                "sha256:77b454f03860b844f758c5d5c6e5f18d27de899a3db367f4af06bec2e6013a8e",
-                "sha256:83fe27ba321e4cfac466178606147d3c0aa18e8087507caec78ed5a966a64905",
-                "sha256:84742532d39f72df959d237912344d8a1764c2d03fe58beba96a87bfa11a76d8",
-                "sha256:874ebf3caaf55a020aeb08acead813baf5a305927a71ce88c9377970fe7ad3c2",
-                "sha256:9f5caf2c7436d44f3cec97c2fa7791f8a675170badbfa86e1992ca1b84c37009",
-                "sha256:a0c8758d01fcdfe7ae8e4b4017b13552efa7f1197dd7358dc9da0576f9d0328a",
-                "sha256:a4def978d9d28cda2d960c279318d46b327632686d82b4917516c36d4c274512",
-                "sha256:ad4f4be843dace866af5fc142509e9b9817ca0c59342fdb176ab6ad552c927f5",
-                "sha256:ae33dd198f772f714420c5ab698ff05ff900150486c648d29951e9c70694338e",
-                "sha256:b4a2b782b8a8c5522ad35c93e04d60e2ba7f7dcb9271ec8e8c3e08239be6c7b4",
-                "sha256:c462eb33f6abca3b34cdedbe84d761f31a60b814e173b98ede3c81bb48967c4f",
-                "sha256:fd135b8d35dfdcdb984828c84d695937e58cc5f49e1c854eb311c4d6aa03f4f1"
-            ],
-            "version": "==1.4.2"
-        },
-        "mccabe": {
-            "hashes": [
-                "sha256:ab8a6258860da4b6677da4bd2fe5dc2c659cff31b3ee4f7f5d64e79735b80d42",
-                "sha256:dd8d182285a0fe56bace7f45b5e7d1a6ebcbf524e8f3bd87eb0f125271b8831f"
-            ],
-            "version": "==0.6.1"
         },
         "numpy": {
             "hashes": [
@@ -108,17 +60,6 @@
                 "sha256:f1b21bc5cf3dbea53d33615d1ead892dfdae9d7052fa8898083bec88be20dcd2"
             ],
             "version": "==0.25.1"
-<<<<<<< HEAD
-        },
-        "pylint": {
-            "hashes": [
-                "sha256:7edbae11476c2182708063ac387a8f97c760d9cfe36a5ede0ca996f90cf346c8",
-                "sha256:844ce067788028c1a35086a5c66bc5e599ddd851841c41d6ee1623b36774d9f2"
-            ],
-            "index": "pypi",
-            "version": "==2.4.2"
-=======
->>>>>>> 9f2ff975
         },
         "python-dateutil": {
             "hashes": [
@@ -129,10 +70,10 @@
         },
         "pytz": {
             "hashes": [
-                "sha256:26c0b32e437e54a18161324a2fca3c4b9846b74a8dccddd843113109e1116b32",
-                "sha256:c894d57500a4cd2d5c71114aaab77dbab5eabd9022308ce5ac9bb93a60a6f0c7"
-            ],
-            "version": "==2019.2"
+                "sha256:1c557d7d0e871de1f5ccd5833f60fb2550652da6be2693c1e02300743d21500d",
+                "sha256:b02c06db6cf09c12dd25137e563b31700d3b80fcc4ad23abb7a315f2789819be"
+            ],
+            "version": "==2019.3"
         },
         "six": {
             "hashes": [
@@ -140,33 +81,6 @@
                 "sha256:d16a0141ec1a18405cd4ce8b4613101da75da0e9a7aec5bdd4fa804d0e0eba73"
             ],
             "version": "==1.12.0"
-        },
-        "typed-ast": {
-            "hashes": [
-                "sha256:18511a0b3e7922276346bcb47e2ef9f38fb90fd31cb9223eed42c85d1312344e",
-                "sha256:262c247a82d005e43b5b7f69aff746370538e176131c32dda9cb0f324d27141e",
-                "sha256:2b907eb046d049bcd9892e3076c7a6456c93a25bebfe554e931620c90e6a25b0",
-                "sha256:354c16e5babd09f5cb0ee000d54cfa38401d8b8891eefa878ac772f827181a3c",
-                "sha256:4e0b70c6fc4d010f8107726af5fd37921b666f5b31d9331f0bd24ad9a088e631",
-                "sha256:630968c5cdee51a11c05a30453f8cd65e0cc1d2ad0d9192819df9978984529f4",
-                "sha256:66480f95b8167c9c5c5c87f32cf437d585937970f3fc24386f313a4c97b44e34",
-                "sha256:71211d26ffd12d63a83e079ff258ac9d56a1376a25bc80b1cdcdf601b855b90b",
-                "sha256:95bd11af7eafc16e829af2d3df510cecfd4387f6453355188342c3e79a2ec87a",
-                "sha256:bc6c7d3fa1325a0c6613512a093bc2a2a15aeec350451cbdf9e1d4bffe3e3233",
-                "sha256:cc34a6f5b426748a507dd5d1de4c1978f2eb5626d51326e43280941206c209e1",
-                "sha256:d755f03c1e4a51e9b24d899561fec4ccaf51f210d52abdf8c07ee2849b212a36",
-                "sha256:d7c45933b1bdfaf9f36c579671fec15d25b06c8398f113dab64c18ed1adda01d",
-                "sha256:d896919306dd0aa22d0132f62a1b78d11aaf4c9fc5b3410d3c666b818191630a",
-                "sha256:ffde2fbfad571af120fcbfbbc61c72469e72f550d676c3342492a9dfdefb8f12"
-            ],
-            "markers": "implementation_name == 'cpython' and python_version < '3.8'",
-            "version": "==1.4.0"
-        },
-        "wrapt": {
-            "hashes": [
-                "sha256:565a021fd19419476b9362b05eeaa094178de64f8361e44468f9e9d7843901e1"
-            ],
-            "version": "==1.11.2"
         }
     },
     "develop": {
@@ -319,11 +233,11 @@
         },
         "jsonschema": {
             "hashes": [
-                "sha256:5f9c0a719ca2ce14c5de2fd350a64fd2d13e8539db29836a86adc990bb1a068f",
-                "sha256:8d4a2b7b6c2237e0199c8ea1a6d3e05bf118e289ae2b9d7ba444182a2959560d"
-            ],
-            "index": "pypi",
-            "version": "==3.0.2"
+                "sha256:2fa0684276b6333ff3c0b1b27081f4b2305f0a36cf702a23db50edb141893c3f",
+                "sha256:94c0a13b4a0616458b42529091624e66700a17f847453e52279e35509a5b7631"
+            ],
+            "index": "pypi",
+            "version": "==3.1.1"
         },
         "lazy-object-proxy": {
             "hashes": [
@@ -457,19 +371,19 @@
         },
         "pytest": {
             "hashes": [
-                "sha256:13c1c9b22127a77fc684eee24791efafcef343335d855e3573791c68588fe1a5",
-                "sha256:d8ba7be9466f55ef96ba203fc0f90d0cf212f2f927e69186e1353e30bc7f62e5"
-            ],
-            "index": "pypi",
-            "version": "==5.2.0"
+                "sha256:6ef6d06de77ce2961156013e9dff62f1b2688aa04d0dc244299fe7d67e09370d",
+                "sha256:a736fed91c12681a7b34617c8fcefe39ea04599ca72c608751c31d89579a3f77"
+            ],
+            "index": "pypi",
+            "version": "==5.0.1"
         },
         "pytest-cov": {
             "hashes": [
-                "sha256:2b097cde81a302e1047331b48cadacf23577e431b61e9c6f49a1170bbe3d3da6",
-                "sha256:e00ea4fdde970725482f1f35630d12f074e121a23801aabf2ae154ec6bdd343a"
-            ],
-            "index": "pypi",
-            "version": "==2.7.1"
+                "sha256:cc6742d8bac45070217169f5f72ceee1e0e55b0221f54bcf24845972d3a47f2b",
+                "sha256:cdbdef4f870408ebdbfeb44e63e07eb18bb4619fae852f6e760645fa36172626"
+            ],
+            "index": "pypi",
+            "version": "==2.8.1"
         },
         "pyyaml": {
             "hashes": [
