--- conflicted
+++ resolved
@@ -1,38 +1,13 @@
-<<<<<<< HEAD
-"""Read data and metadata from stata files.
-
-This module creates a data table and a metadata dictionary.
-"""
-=======
 """Process stata dta files with pandas StataReader."""
->>>>>>> 486f4bf9
 __author__ = "Marius Pahl"
 
 import pathlib
 import re
+from typing import Dict, List
 
 import pandas
 
 
-<<<<<<< HEAD
-def cat_values(varscale: dict, data: pd.io.stata.StataReader) -> list:
-    """Extract categorical metadata from stata files.
-
-    Args:
-        varscale (dict): Dictionary of the scale of the variables.
-        data (pandas.io.stata.StataReader): Imported dataset.
-
-    Returns:
-        cat_list (list): List of categorical variables with labels.
-    """
-
-    cat_list = list()
-    label_dict = data.value_labels()
-
-    for label in data.lbllist:
-        if label == varscale["name"]:
-            value_labels = label_dict[label]
-=======
 class StataDataExtractor:
     """Extract metadata and data from a stata file
 
@@ -57,7 +32,6 @@
         )
         self.data: pandas.DataFrame = pandas.DataFrame()
         self.metadata: dict = dict()
->>>>>>> 486f4bf9
 
     def parse_file(self):
         """Initiate reading of the data and metadata."""
@@ -65,81 +39,22 @@
         self.metadata = self.generate_tdp()
 
     def generate_tdp(self):
-        """
-        Generate tabular data package file
+        """Generate tabular data package file.
 
-        Input:
-        datatable: pandas DataFrame
-        stata_name: string
-        data: pandas StataReader
-
-<<<<<<< HEAD
-def scale_var(varname: str, varscale: dict, datatable: pd.DataFrame) -> str:
-    """Rename types of variables to cat, number and string.
-
-    Args:
-        varname (str): Name of the variable.
-        varscale (dict): Dictionary of the scale of the variables.
-        datatable (pandas.DataFrame): Imported dataset.
-
-    Returns:
-        var_type (str): Returns the type of the variable, either cat, number or string.
-    """
-
-    if varscale["name"] != "":
-        return "cat"
-    var_type = str(datatable[varname].dtype)
-    match_float = re.search(r"float\d*", var_type)
-    match_int = re.search(r"int\d*", var_type)
-    if match_float or match_int:
-        var_type = "number"
-    if var_type == "object":
-        var_type = "string"
-    return var_type
-=======
-        Output:
-        tdp: dict
+        Returns:
+            datatable (pandas.DataFrame): Extracted data.
+            metadata (dict): Meta information for the data.
         """
 
         variables = self.reader.varlist
 
         varlabels = self.reader.variable_labels()
->>>>>>> 486f4bf9
 
         varscales = [
             dict(name=varscale, sn=number)
             for number, varscale in enumerate(self.reader.lbllist)
         ]
 
-<<<<<<< HEAD
-def generate_tdp(data: pd.io.stata.StataReader, stata_name: str) -> (pd.DataFrame, dict):
-    """Generate tabular data package file.
-
-    Args:
-        stata_name (str): Name of the stata file.
-        data (pandas.io.stata.StataReader): Raw data.
-
-    Returns:
-        datatable (pandas.DataFrame): Extracted data.
-        metadata (dict): Meta information for the data.
-    """
-
-    variables = data.varlist
-    varlabels = data.variable_labels()
-    datatable = data.read()
-    dataset_name = pathlib.Path(stata_name).stem
-    metadata = {}
-    fields = []
-    varscales = [
-        dict(name=varscale, sn=number) for number, varscale in enumerate(data.lbllist)
-    ]
-
-    for varname, varscale in zip(variables, varscales):
-        scale = scale_var(varname, varscale, datatable)
-        meta = dict(name=varname, label=varlabels[varname], type=scale)
-        if scale == "cat":
-            meta["values"] = cat_values(varscale, data)
-=======
         dataset_name = pathlib.Path(self.file_name).stem
 
         tdp = {}
@@ -161,46 +76,19 @@
 
         return tdp
 
-    def get_variable_type(self, var: str, varscale: dict):
-        """
-        Select vartype
->>>>>>> 486f4bf9
+    def get_variable_type(self, variable_name: str, varscale: dict) -> str:
+        """Rename types of variables to cat, number and string.
 
-        Input:
-        var: string
-        varscale: dict
-        datatable: pandas DataFrame
-
-<<<<<<< HEAD
-    schema = dict(fields=fields)
-    resources = [dict(path=stata_name, schema=schema)]
-    metadata.update(dict(name=dataset_name, resources=resources))
-
-    return datatable, metadata
-
-
-def read_stata(stata_name: str) -> (pd.DataFrame, dict):
-    """Logging and reading stata files.
-
-    Args:
-        stata_name (str): Name of the stata file.
-
-    Returns:
-        datatable (pandas.DataFrame): Extracted data.
-        metadata (dict): Meta information for the data.
-    """
-
-    logging.info('read "%s"', stata_name)
-    data = pd.read_stata(stata_name, iterator=True, convert_categoricals=False)
-    datatable, metadata = generate_tdp(data, stata_name)
-=======
-        Output:
-        var_type: string
+        Args:
+            variable_name: Name of the variable.
+            varscale: Dictionary of the scale of the variables.
+        Returns:
+            The type of the variable, either cat, number or string.
         """
 
         if varscale["name"] != "":
             return "cat"
-        var_type = str(self.data[var].dtype)
+        var_type = str(self.data[variable_name].dtype)
         match_float = re.search(r"float\d*", var_type)
         match_int = re.search(r"int\d*", var_type)
         if match_float or match_int:
@@ -209,16 +97,13 @@
             var_type = "string"
         return var_type
 
-    def extract_category_value_labels(self, varscale):
-        """
-        Extract categorical metadata from stata files
+    def extract_category_value_labels(self, varscale) -> List[Dict[str, str]]:
+        """Extract categorical metadata from stata files.
 
-        Input:
-        varscale: dict
-        data: pandas StataReader
-
-        Output:
-        cat_list: list
+        Args:
+            varscale (dict): Dictionary of the scale of the variables.
+        Returns:
+            List of categorical variables with labels.
         """
 
         cat_list = list()
@@ -231,6 +116,5 @@
 
         for value, label in value_labels.items():
             cat_list.append(dict(value=int(value), label=label))
->>>>>>> 486f4bf9
 
         return cat_list