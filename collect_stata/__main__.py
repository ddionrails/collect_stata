--- conflicted
+++ resolved
@@ -3,19 +3,12 @@
 
 import argparse
 import logging
-<<<<<<< HEAD
 import os
-import pathlib
+import pathlib import Path
 import sys
 import time
 from multiprocessing import Process
 from typing import Optional
-=======
-import sys
-import time
-from multiprocessing import Process
-from pathlib import Path
->>>>>>> 8f9220be
 
 from collect_stata.read_stata import StataDataExtractor
 from collect_stata.write_json import write_json
@@ -56,23 +49,17 @@
         parser.print_help()
         sys.exit(1)
 
-<<<<<<< HEAD
-    args = parser.parse_args()
+    args: argparse.Namespace = parser.parse_args()
 
     if args.input is None and args.input_german is None:
         parser.error("At least one input required")
     study = args.study
-    input_path = pathlib.Path(args.input) if args.input is not None else None
+    input_path = Path(args.input) if args.input is not None else None
     input_german_path = (
-        pathlib.Path(args.input_german) if args.input_german is not None else None
+        Path(args.input_german) if args.input_german is not None else None
     )
-    output_path = pathlib.Path(args.output)
-=======
-    args: argparse.Namespace = parser.parse_args()
-    study = args.study
-    input_path = Path(args.input)
     output_path = Path(args.output)
->>>>>>> 8f9220be
+
     run_parallel = args.multiprocessing
     latin1 = bool(args.latin1)
 
@@ -81,19 +68,10 @@
     if args.debug:
         logging.basicConfig(level=logging.DEBUG)
 
-<<<<<<< HEAD
-    stata_to_json(
-        study_name=study,
-        input_path=input_path,
-        input_german_path=input_german_path,
-        output_path=output_path,
-        run_parallel=run_parallel,
-=======
     start_time = time.time()
 
     stata_to_json = StataToJson(
-        study_name=study, input_path=input_path, output_path=output_path, latin1=latin1
->>>>>>> 8f9220be
+        study_name=study, input_path=input_path, input_german_path=input_german_path, output_path=output_path, latin1=latin1
     )
 
     if run_parallel:
@@ -104,18 +82,8 @@
     duration = time.time() - start_time
     logging.info("Duration {:.5f} seconds".format(duration))
 
-<<<<<<< HEAD
-def stata_to_json(
-    study_name: str,
-    input_path: Optional[pathlib.Path],
-    input_german_path: Optional[pathlib.Path],
-    output_path: pathlib.Path,
-    run_parallel: bool = True,
-) -> None:
-=======
 
 class StataToJson:
->>>>>>> 8f9220be
     """Discover files to work on and handle top level data flow.
 
     Input:
@@ -129,16 +97,18 @@
     """
 
     study: str
-    input_path: Path
+    input_path: Optional[Path]
+    input_german_path: Optional[Path]
     output_path: Path
     latin1: bool
 
     def __init__(
-        self, study_name: str, input_path: Path, output_path: Path, latin1: bool = False
+        self, study_name: str, input_path: Optional[Path], input_german_path: Optional[Path], output_path: Path, latin1: bool = False
     ) -> None:
 
         self.study = study_name
         self.input_path = input_path
+        self.input_german_path = input_german_path
         self.output_path = output_path
         self.latin1 = latin1
 
@@ -148,123 +118,64 @@
         """Run processes per file in parallel."""
         # gather the processes
         processes = []
-<<<<<<< HEAD
-        if input_path is None and input_german_path is not None:
-            for file_de in input_german_path.glob("*.dta"):
-                process = Process(
-                    target=_run, args=(None, file_de, output_path, study_name)
+        if self.input_path is None and self.input_german_path is not None:
+            for file_de in self.input_german_path.glob("*.dta"):
+                process = Process(target=self._run, args=[None, file_de])
+        elif self.input_german_path is None and self.input_path is not None:
+            for file in self.input_path.glob("*.dta"):
+                process = Process(target=self._run, args=[file, None])
+        elif self.input_path is not None and self.input_german_path is not None:
+            for file in self.input_path.glob("*.dta"):
+                file_de = pathlib.Path(
+                    str(self.input_german_path) + "/" + os.path.basename(str(file))
                 )
-                processes.append(process)
-                process.start()
-        if input_german_path is None and input_path is not None:
-            for file in input_path.glob("*.dta"):
-                process = Process(target=_run, args=(file, None, output_path, study_name))
-                processes.append(process)
-                process.start()
-        if input_path is not None and input_german_path is not None:
-            for file in input_path.glob("*.dta"):
-                file_de = pathlib.Path(
-                    str(input_german_path) + "/" + os.path.basename(str(file))
-                )
-                process = Process(
-                    target=_run, args=(file, file_de, output_path, study_name)
-                )
-                processes.append(process)
-                process.start()
-=======
-        for file in self.input_path.glob("*.dta"):
-            process = Process(target=self._run, args=[file])
-            processes.append(process)
-            process.start()
->>>>>>> 8f9220be
+                process = Process(target=self._run, args=[file, file_de])
+        
+        processes.append(process)
+        process.start()
 
         # complete the processes
         for process in processes:
             process.join()
-<<<<<<< HEAD
-    else:
-        if input_path is None and input_german_path is not None:
-            for file_de in input_german_path.glob("*.dta"):
-                _run(
-                    file=None,
-                    file_de=file_de,
-                    output_path=output_path,
-                    study_name=study_name,
-                )
-        if input_german_path is None and input_path is not None:
-            for file in input_path.glob("*.dta"):
-                _run(
-                    file=file,
-                    file_de=None,
-                    output_path=output_path,
-                    study_name=study_name,
-                )
-        if input_path is not None and input_german_path is not None:
-            for file in input_path.glob("*.dta"):
-                file_de = pathlib.Path(
-                    str(input_german_path) + "/" + os.path.basename(str(file))
-                )
-                _run(
-                    file=file,
-                    file_de=file_de,
-                    output_path=output_path,
-                    study_name=study_name,
-                )
-
-    duration = time.time() - start_time
-    logging.info("Duration {:.5f} seconds".format(duration))
-
-
-def _run(
-    file: Optional[pathlib.Path],
-    file_de: Optional[pathlib.Path],
-    output_path: pathlib.Path,
-    study_name: str,
-) -> None:
-    """Encapsulate data processing run with multiprocessing."""
-    if file is None:
-        file_path = output_path.joinpath(file_de.stem).with_suffix(".json")
-        stata_data_de = StataDataExtractor(file_de)
-        stata_data_de.parse_file()
-        data = stata_data_de.data
-        metadata_english = None
-        metadata_german = stata_data_de.metadata
-
-    if file is not None:
-        file_path = output_path.joinpath(file.stem).with_suffix(".json")
-        stata_data = StataDataExtractor(file)
-        stata_data.parse_file()
-        data = stata_data.data
-        metadata_english = stata_data.metadata
-        metadata_german = None
-        if file_de is not None:
-            stata_data_de = StataDataExtractor(file_de)
-            metadata_german = stata_data_de.get_variable_metadata()
-
-    write_json(
-        data, metadata_english, metadata_german, file_path, study=study_name,
-    )
-=======
-
     def single_process_run(self) -> None:
         """Run on files sequentially."""
-        for file in self.input_path.glob("*.dta"):
-            self._run(file=file)
+        if self.input_path is None and self.input_german_path is not None:
+            for file_de in self.input_german_path.glob("*.dta"):
+                self._run(file=None, file_de=file_de)
+        if self.input_german_path is None and self.input_path is not None:
+            for file in self.input_path.glob("*.dta"):
+                self._run(file=file, file_de=None)
+        if self.input_path is not None and self.input_german_path is not None:
+            for file in self.input_path.glob("*.dta"):
+                file_de = pathlib.Path(
+                    str(self.input_german_path) + "/" + os.path.basename(str(file))
+                )
+                self._run(file=file, file_de=file_de)
 
-    def _run(self, file: Path) -> None:
+    def _run(self, file: Optional[Path], file_de: Optional[Path]) -> None:
         """Encapsulate data processing run with multiprocessing."""
-        output_file = self.output_path.joinpath(file.stem).with_suffix(".json")
+        if file is None:
+            output_file = self.output_path.joinpath(file_de.stem).with_suffix(".json")
+            stata_data_de = StataDataExtractor(file_de)
+            stata_data_de.parse_file()
+            data = stata_data_de.data
+            metadata_english = None
+            metadata_german = stata_data_de.metadata
 
-        stata_data = StataDataExtractor(file)
-        stata_data.parse_file()
+        if file is not None:
+            output_file = self.output_path.joinpath(file.stem).with_suffix(".json")
+            stata_data = StataDataExtractor(file)
+            stata_data.parse_file()
+            data = stata_data.data
+            metadata_english = stata_data.metadata
+            metadata_german = None
+            if file_de is not None:
+                stata_data_de = StataDataExtractor(file_de)
+                metadata_german = stata_data_de.get_variable_metadata()
+
         write_json(
-            stata_data.data,
-            stata_data.metadata,
-            output_file,
-            study=self.study,
-            latin1=self.latin1,
+            data, metadata_english, metadata_german, output_file, study=self.study, latin1=self.latin1
         )
->>>>>>> 8f9220be
 
 
 if __name__ == "__main__":
