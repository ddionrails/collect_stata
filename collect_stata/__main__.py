--- conflicted
+++ resolved
@@ -1,20 +1,7 @@
-<<<<<<< HEAD
-"""Command-line options for stata_to_json
+"""Contains everything that enables cli usage of the package.
 
-usage: collect_stata [-h] --input INPUT --output OUTPUT
---study STUDY [--debug] [--verbose]
-
-optional arguments:
---help, -h: show this help message and exit
---input INPUT, -i INPUT: Path to local stata files
---output OUTPUT, -o OUTPUT: Path to output folder
---study STUDY, -s STUDY: Study of the data
---debug, -d: Set logging Level to DEBUG
---verbose, -v: Set logging Level to INFO
+Command line options for stata_to_json are set in main().
 """
-=======
-"""Contains everything that enables cli usage of the package."""
->>>>>>> 486f4bf9
 __author__ = "Marius Pahl"
 
 import argparse
@@ -75,15 +62,11 @@
 def stata_to_json(study_name, input_path, output_path, run_parallel=True):
     """Discover files to work on and handle top level data flow.
 
-    Input:
-    study_name: Name of the study
-    input_path: path to data folder
-    output_path: path to output folder
-
-    This method reads stata file(s), transforms it in tabular data package.
-    After this, it writes it out as csv and json files.
+    Args:
+        study_name: Name of the study.
+        input_path: Folder path where dta files should be searched.
+        output_path: Folder path to where the output files will be written to.
     """
-
     output_path.mkdir(parents=True, exist_ok=True)
 
     start_time = time.time()
@@ -103,13 +86,11 @@
             _run(file=file, output_path=output_path, study_name=study_name)
 
     duration = time.time() - start_time
-    logging.info(  # pylint: disable=logging-fstring-interpolation
-        f"Duration {duration:.5f} seconds"
-    )
+    logging.info(f"Duration {duration:.5f} seconds")  # pylint: disable=W1202
 
 
 def _run(file: pathlib.Path, output_path: pathlib.Path, study_name: str) -> None:
-    """Encapsulate data processing run with multiprocessing."""
+    """Encapsulate data processing; run with multiprocessing."""
     file_path = output_path.joinpath(file.stem).with_suffix(".json")
 
     stata_data = StataDataExtractor(file)
